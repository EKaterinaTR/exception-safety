/*
 * Copyright (c) 2019 Marat Abrarov (abrarov@gmail.com)
 *
 * Licensed under the Apache License, Version 2.0 (the "License");
 * you may not use this file except in compliance with the License.
 * You may obtain a copy of the License at
 *
 *     http://www.apache.org/licenses/LICENSE-2.0
 *
 * Unless required by applicable law or agreed to in writing, software
 * distributed under the License is distributed on an "AS IS" BASIS,
 * WITHOUT WARRANTIES OR CONDITIONS OF ANY KIND, either express or implied.
 * See the License for the specific language governing permissions and
 * limitations under the License.
 */
package org.mabrarov.exceptionsafety;

import java.io.File;
import java.io.FileOutputStream;
import java.io.IOException;
import java.io.OutputStream;
import java.io.PrintStream;
import java.util.concurrent.atomic.AtomicBoolean;
import org.junit.Assert;
import org.junit.Rule;
import org.junit.Test;
import org.junit.rules.TemporaryFolder;

public class FactoryMethodTest {

  @Rule
  public TemporaryFolder temporaryFolder = new TemporaryFolder();

  private final AtomicBoolean resourceClosed = new AtomicBoolean();

  @Test
  public void test_factoryMethod() {
    try (final OutputStream resource = createConfiguredResource();
        final PrintStream printStream = new PrintStream(resource)) {
      Assert.assertFalse("Resource should be opened", resourceClosed.get());
      printStream.println("Test");
    } catch (final Exception e) {
      e.printStackTrace();
    }
    Assert.assertTrue("Resource should be closed", resourceClosed.get());
  }

<<<<<<< HEAD
  private OutputStream createConfiguredResource() throws IOException, TestException {
    try (final Guard guard = new Guard()) {
      final OutputStream resource = guard.set(createResource());
      configureResource(resource);
      guard.release();
      return resource;
    } catch (final IOException | TestException | RuntimeException e) {
      throw e;
    } catch (final Exception e) {
      throw new AssertionError("Should never come here", e);
    }
=======
  private OutputStream createConfiguredResource()
      throws IOException, TestResourceConfigurationException {
    final OutputStream resource = createResource();
    configureResource(resource);
    return resource;
>>>>>>> d8ea3dca
  }

  private OutputStream createResource() throws IOException {
    final IOException closeException = new TestResourceCloseException();
    final File file = temporaryFolder.newFile();
    return new FileOutputStream(file) {
      @Override
      public void close() throws IOException {
        super.close();
        resourceClosed.set(true);
        throw closeException;
      }
    };
  }

  private void configureResource(@SuppressWarnings("unused") final OutputStream resource)
      throws TestResourceConfigurationException {
    if (Math.random() > 0.5) {
      throw new TestResourceConfigurationException();
    }
  }

}<|MERGE_RESOLUTION|>--- conflicted
+++ resolved
@@ -45,25 +45,18 @@
     Assert.assertTrue("Resource should be closed", resourceClosed.get());
   }
 
-<<<<<<< HEAD
-  private OutputStream createConfiguredResource() throws IOException, TestException {
+  private OutputStream createConfiguredResource()
+      throws IOException, TestResourceConfigurationException {
     try (final Guard guard = new Guard()) {
       final OutputStream resource = guard.set(createResource());
       configureResource(resource);
       guard.release();
       return resource;
-    } catch (final IOException | TestException | RuntimeException e) {
+    } catch (final IOException | TestResourceConfigurationException | RuntimeException e) {
       throw e;
     } catch (final Exception e) {
       throw new AssertionError("Should never come here", e);
     }
-=======
-  private OutputStream createConfiguredResource()
-      throws IOException, TestResourceConfigurationException {
-    final OutputStream resource = createResource();
-    configureResource(resource);
-    return resource;
->>>>>>> d8ea3dca
   }
 
   private OutputStream createResource() throws IOException {
